import itertools

import pytest

from square_skill_api.models.prediction import (
    NO_ANSWER_FOUND_STRING,
    PredictionDocument,
    QueryOutput,
<<<<<<< HEAD
    NO_ANSWER_FOUND_STRING,
=======
    TweacOutput,
>>>>>>> fc21e25f
)


@pytest.mark.parametrize(
    "answer_scores,document_scores",
    (
        ([0.9, 0.8, 0.7], [0.3, 0.4]),
        ([0.7, 0.8, 0.9], [0.4, 0.3]),
        ([0.7, 0.9, 0.8], [None, None, None]),
    ),
)
def test_query_output_autosort(answer_scores, document_scores, predictions_factory):

    predictions = predictions_factory(
        answer_scores=answer_scores, document_scores=document_scores
    )

    query_output = QueryOutput(predictions=predictions)
    assert query_output.predictions[0].prediction_output.output_score == max(
        answer_scores
    )
    assert query_output.predictions[-1].prediction_output.output_score == min(
        answer_scores
    )
    if all(s is not None for s in document_scores):
        assert query_output.predictions[0].prediction_documents[
            0
        ].document_score == max(document_scores)
        assert query_output.predictions[-1].prediction_documents[
            0
        ].document_score == min(document_scores)


@pytest.mark.parametrize(
    "context",
    [None, "document"],
    ids=["context=None", "context=str"],
)
def test_query_output_from_sequence_classification(
    context,
    model_api_sequence_classification_ouput_factory,
):
    n = 3
    answers = ["door {i}".format(i=i) for i in range(n)]
    model_api_output = model_api_sequence_classification_ouput_factory(n=n)
    query_output = QueryOutput.from_sequence_classification(
        questions="test question",
        answers=answers,
        model_api_output=model_api_output,
        context=context,
    )

    if context is None:
        assert all(
            p.prediction_documents[0].document == "" for p in query_output.predictions
        )
    elif isinstance(context, str):
        assert all(
            p.prediction_documents == [PredictionDocument(document=context)]
            for p in query_output.predictions
        )
    elif isinstance(context, list):
        assert all(
            p.prediction_documents == [PredictionDocument(document=c) for c in context]
            for p in query_output.predictions
        )


def test_query_output_from_question_answering_with_graph(
    model_api_sequence_classification_with_graph_ouput_factory,
):
    n = 3
    answers = ["door {i}".format(i=i) for i in range(n)]
    model_api_output = model_api_sequence_classification_with_graph_ouput_factory(n=n)
    query_output = QueryOutput.from_sequence_classification_with_graph(
        questions="test question", answers=answers, model_api_output=model_api_output
    )


def test_query_output_with_attributions_sorting(
    model_api_sequence_classification_ouput_factory,
    model_api_attribution_output_factory,
):

    n = 3
    answers = ["door {i}".format(i=i) for i in range(n)]
    logits = [0.1, 0.7, 0.2]
    model_api_output = model_api_sequence_classification_ouput_factory(
        n=n, logits=logits
    )
    model_api_output["attributions"] = model_api_attribution_output_factory()

    query_output = QueryOutput.from_sequence_classification(
        questions="test question",
        answers=answers,
        model_api_output=model_api_output,
        context=None,
    )
    assert query_output.predictions[0].attributions is not None
    assert all(p.attributions is None for p in query_output.predictions[1:])


@pytest.mark.parametrize(
    "context,context_score,test_no_answer,n",
    [
        (None, None, False, 5),
        ("document", 0.9, False, 5),
        ("document", None, False, 5),
        (["documentA", "documentB"], [0.7, 0.3], False, 5),
        (["documentA", "documentB"], [0.7, 0.9], True, 5),
    ],
    ids=[
        "context=None",
        "context=str",
        "context=str,score=None",
        "context=List[str]",
        "context=List[str],no-answer",
    ],
)
def test_query_output_from_question_answering(
    context,
    context_score,
    test_no_answer,
    n,
    model_api_question_answering_output_factory,
):
    model_api_output = model_api_question_answering_output_factory(
        n_docs=len(context) if isinstance(context, list) else 1, n_answers=n
    )
    if test_no_answer:
        model_api_output["answers"][1][-1]["answer"] = NO_ANSWER_FOUND_STRING
    query_output = QueryOutput.from_question_answering(
        questions="test question",
        model_api_output=model_api_output,
        context=context,
        context_score=context_score,
    )
    if context is None:
        assert all(
            p.prediction_documents[0].document == "" for p in query_output.predictions
        )
    elif isinstance(context, str):
        # span=[0, 0] is hardcoded in the model_api_question_answering_output_factory
        assert all(
            p.prediction_documents
            == [
                PredictionDocument(
                    document=context,
                    span=[0, 0],
                    document_score=context_score if context_score is not None else 1,
                )
            ]
            for p in query_output.predictions
        ), query_output
    elif isinstance(context, list):
        if test_no_answer:
            assert (
                query_output.predictions[-1].prediction_output.output
                == NO_ANSWER_FOUND_STRING
            )
        else:
            assert query_output.predictions[0].prediction_documents[
                0
            ].document_score == max(context_score)
            assert query_output.predictions[-1].prediction_documents[
                0
            ].document_score == min(context_score)<|MERGE_RESOLUTION|>--- conflicted
+++ resolved
@@ -6,11 +6,7 @@
     NO_ANSWER_FOUND_STRING,
     PredictionDocument,
     QueryOutput,
-<<<<<<< HEAD
     NO_ANSWER_FOUND_STRING,
-=======
-    TweacOutput,
->>>>>>> fc21e25f
 )
 
 
